use std::collections::hash_map::DefaultHasher;
use std::collections::HashMap;
use std::hash::{Hash, Hasher};

/**
 * Combine concatenates [vec] into a single string, with each entry
 * separated by [delimiter], [start] prepended, and [end] appended to the end result.
 */
pub fn combine(vec: &[String], start: &str, delimiter: &str) -> String {
    if vec.is_empty() {
        "".to_string()
    } else {
        let mut s = String::new();
        let n = vec.len() - 1;
        for x in vec.iter().take(n) {
            s.push_str(x);
            s.push_str(delimiter);
        }
        s.push_str(start);
        s.push_str(vec[n].as_ref());
        s
    }
}

/// Structure to generate unique names that are somewhat readable
pub struct NameGenerator {
    name_hash: HashMap<String, i64>,
}

impl NameGenerator {
    pub fn new() -> Self {
        NameGenerator {
            name_hash: HashMap::new(),
        }
    }

    pub fn gen_name(&mut self, name: &str) -> String {
        let count = match self.name_hash.get(name) {
            None => 0,
            Some(c) => *c,
        };
        self.name_hash.insert(name.to_string(), count + 1);
        format!("{}{}", name, count)
    }
}

<<<<<<< HEAD
pub fn calculate_hash<T: Hash>(t: &T) -> u64 {
    let mut s = DefaultHasher::new();
    t.hash(&mut s);
    s.finish()
=======
#[derive(Debug)]
pub struct Scoped<T> {
    current: T,
    stack: Vec<T>,
}

pub trait WithDefault {
    fn default() -> Self;
}

impl<T: WithDefault + Clone> Scoped<T> {
    pub fn new() -> Self {
        Scoped {
            current: T::default(),
            stack: vec![],
        }
    }

    pub fn set(&mut self, thing: T) {
        self.current = thing;
    }

    pub fn get(&mut self) -> T {
        self.current.clone()
    }

    pub fn push_scope(&mut self) {
        self.stack.push(self.current.clone());
        self.current = T::default();
    }

    pub fn pop_scope(&mut self) {
        match self.stack.pop() {
            None => (),
            Some(x) => {
                self.current = x;
            }
        }
    }
}

impl<T> WithDefault for Option<T> {
    fn default() -> Self {
        None
    }
>>>>>>> f5e492c8
}<|MERGE_RESOLUTION|>--- conflicted
+++ resolved
@@ -23,6 +23,7 @@
 }
 
 /// Structure to generate unique names that are somewhat readable
+#[derive(Debug)]
 pub struct NameGenerator {
     name_hash: HashMap<String, i64>,
 }
@@ -44,18 +45,21 @@
     }
 }
 
-<<<<<<< HEAD
+/// Calculates the hash of hashable trait using the default hasher
 pub fn calculate_hash<T: Hash>(t: &T) -> u64 {
     let mut s = DefaultHasher::new();
     t.hash(&mut s);
     s.finish()
-=======
+}
+
+/// A generic data structure that supports scopes
 #[derive(Debug)]
 pub struct Scoped<T> {
     current: T,
     stack: Vec<T>,
 }
 
+/// Trait for things that have a default constructor
 pub trait WithDefault {
     fn default() -> Self;
 }
@@ -95,5 +99,4 @@
     fn default() -> Self {
         None
     }
->>>>>>> f5e492c8
 }