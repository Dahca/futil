//! Internal representation for the FuTIL compiler. The representation is
//! generated from the frontend AST.
//! The key differences between the frontend AST and the IR are:
//! 1. The IR uses pointers instead of `Id`s to refer to things like Ports and
//!    Groups.
//! 2. The IR attempts to represent similar concepts in a homogeneous manner.

<<<<<<< HEAD
/// Modules defining internal structures.
=======
// Modules defining internal structures.
>>>>>>> 99543b0c
mod builder;
mod common;
mod component;
mod context;
mod control;
mod guard;
<<<<<<< HEAD
mod printer;
mod structure;

pub use builder::Builder;
/// Re-export types at the module level.
=======
mod id;
mod printer;
mod structure;

// Re-export types at the module level.
pub use builder::Builder;
>>>>>>> 99543b0c
pub use common::{RRC, WRC};
pub use component::Component;
pub use context::Context;
pub use control::{Control, Empty, Enable, If, Par, Seq, While};
pub use guard::Guard;
<<<<<<< HEAD
=======
pub use id::Id;
>>>>>>> 99543b0c
pub use printer::IRPrinter;
pub use structure::{
    Assignment, Cell, CellType, Direction, Group, Port, PortParent,
};

/// Visitor to traverse a control program.
pub mod traversal;

/// Module to transform AST programs into IR.
pub mod from_ast;

<<<<<<< HEAD
/// Analysis of ir programs.
pub mod analysis;
=======
/// Convinience macros for constructing IR nodes.
pub mod macros;
>>>>>>> 99543b0c
<|MERGE_RESOLUTION|>--- conflicted
+++ resolved
@@ -5,40 +5,25 @@
 //!    Groups.
 //! 2. The IR attempts to represent similar concepts in a homogeneous manner.
 
-<<<<<<< HEAD
-/// Modules defining internal structures.
-=======
 // Modules defining internal structures.
->>>>>>> 99543b0c
 mod builder;
 mod common;
 mod component;
 mod context;
 mod control;
 mod guard;
-<<<<<<< HEAD
-mod printer;
-mod structure;
-
-pub use builder::Builder;
-/// Re-export types at the module level.
-=======
 mod id;
 mod printer;
 mod structure;
 
 // Re-export types at the module level.
 pub use builder::Builder;
->>>>>>> 99543b0c
 pub use common::{RRC, WRC};
 pub use component::Component;
 pub use context::Context;
 pub use control::{Control, Empty, Enable, If, Par, Seq, While};
 pub use guard::Guard;
-<<<<<<< HEAD
-=======
 pub use id::Id;
->>>>>>> 99543b0c
 pub use printer::IRPrinter;
 pub use structure::{
     Assignment, Cell, CellType, Direction, Group, Port, PortParent,
@@ -50,10 +35,8 @@
 /// Module to transform AST programs into IR.
 pub mod from_ast;
 
-<<<<<<< HEAD
 /// Analysis of ir programs.
 pub mod analysis;
-=======
+
 /// Convinience macros for constructing IR nodes.
-pub mod macros;
->>>>>>> 99543b0c
+pub mod macros;