/// Abstract Syntax Tree for Futil
use crate::errors::Span;
use crate::ir;
use std::collections::HashMap;
<<<<<<< HEAD
use std::hash::Hash;
use std::ops::{BitAnd, BitOr, Not};

/// Represents an identifier in a Futil program
#[derive(Derivative, Clone, PartialOrd, Ord)]
#[derivative(Hash, Eq, PartialEq)]
pub struct Id {
    pub id: String,
    #[derivative(Hash = "ignore")]
    #[derivative(PartialEq = "ignore")]
    span: Option<Span>,
}

impl Id {
    pub fn new<S: ToString>(id: S, span: Option<Span>) -> Self {
        Self {
            id: id.to_string(),
            span,
        }
    }

    pub fn fmt_err(&self, err_msg: &str) -> String {
        match &self.span {
            Some(span) => span.format(err_msg),
            None => err_msg.to_string(),
        }
    }
}

impl std::fmt::Debug for Id {
    fn fmt(&self, f: &mut std::fmt::Formatter) -> std::fmt::Result {
        f.debug_struct("Id").field("id", &self.id).finish()
    }
}

/* =================== Impls for Id to make them easier to use ============== */

impl ToString for Id {
    fn to_string(&self) -> String {
        self.id.clone()
    }
}

impl AsRef<str> for Id {
    fn as_ref(&self) -> &str {
        &self.id
    }
}

impl From<&str> for Id {
    fn from(s: &str) -> Self {
        Id {
            id: s.to_string(),
            span: None,
        }
    }
}

impl From<String> for Id {
    fn from(s: String) -> Self {
        Id { id: s, span: None }
    }
}

impl PartialEq<str> for Id {
    fn eq(&self, other: &str) -> bool {
        self.id == other
    }
}

impl PartialEq<&str> for Id {
    fn eq(&self, other: &&str) -> bool {
        self.id == *other
    }
}

impl PartialEq<String> for Id {
    fn eq(&self, other: &String) -> bool {
        self.id == *other
    }
}
=======
>>>>>>> 99543b0c

/// Top level AST statement. This contains a list of Component definitions.
#[derive(Debug)]
pub struct NamespaceDef {
    /// The path to libraries
    pub libraries: Vec<String>,
    /// List of component definitions.
    pub components: Vec<ComponentDef>,
}

/// AST statement for defining components.
#[derive(Debug)]
pub struct ComponentDef {
    /// Name of the component.
    pub name: ir::Id,

    /// Defines input and output ports.
    pub signature: Signature,

    /// List of instantiated sub-components
    pub cells: Vec<Cell>,

    /// List of wires
    pub connections: Vec<Connection>,

    /// Single control statement for this component.
    pub control: Control,
}

/// The signature for a component. Contains a list
/// of input ports and a list of output ports.
#[derive(Clone, Debug)]
pub struct Signature {
    /// List of input ports.
    pub inputs: Vec<Portdef>,

    /// List of output ports.
    pub outputs: Vec<Portdef>,
}

/// The definition of an input/output port.
#[derive(Clone, Debug)]
pub struct Portdef {
    /// The name of the port.
    pub name: ir::Id,

    /// The width of the port.
    pub width: u64,
}

/// Statement that refers to a port on a subcomponent.
/// This is distinct from a `Portdef` which defines a port.
#[derive(Debug)]
pub enum Port {
    /// Refers to the port named `port` on the subcomponent
    /// `component`.
    Comp { component: ir::Id, port: ir::Id },

    /// Refers to the port named `port` on the component
    /// currently being defined.
    This { port: ir::Id },

    /// `group[name]` parses into `Hole { group, name }`
    /// and is a hole named `name` on group `group`
    Hole { group: ir::Id, name: ir::Id },
}

impl Port {
    /// Returns the name of the port being referenced.
    ///  - `(@ comp A)` returns `A`
    ///  - `(@ this B)` returns `B`
    pub fn port_name(&self) -> &ir::Id {
        match self {
            Port::Comp { port, .. } => port,
            Port::This { port } => port,
            Port::Hole { name, .. } => name,
        }
    }
}

/// Instantiates a subcomponent named `name` with
/// paramters `params`.
#[derive(Debug)]
pub struct Compinst {
    /// Name of the subcomponent to instantiate.
    pub name: ir::Id,

    /// List of parameters.
    pub params: Vec<u64>,
}

// ===================================
// AST for wire guard expressions
// ===================================

#[derive(Debug)]
pub enum NumType {
    Decimal,
    Binary,
    Octal,
    Hex,
}

/// Custom bitwidth numbers
#[derive(Debug)]
pub struct BitNum {
    pub width: u64,
    pub num_type: NumType,
    pub val: u64,
    pub span: Option<Span>,
}

/// Atomic operations used in guard conditions and RHS of the
/// guarded assignments.
#[derive(Debug)]
pub enum Atom {
    /// Accessing a particular port on a component.
    Port(Port),
    /// A constant.
    Num(BitNum),
}

/// The AST for GuardExprs
#[derive(Debug)]
pub enum GuardExpr {
    // TODO(rachit): Go back to the simpler, two children AST representation.
    // Use the IR to merge And nodes.
    And(Vec<GuardExpr>),
    Or(Vec<GuardExpr>),
    Eq(Box<GuardExpr>, Box<GuardExpr>),
    Neq(Box<GuardExpr>, Box<GuardExpr>),
    Gt(Box<GuardExpr>, Box<GuardExpr>),
    Lt(Box<GuardExpr>, Box<GuardExpr>),
    Geq(Box<GuardExpr>, Box<GuardExpr>),
    Leq(Box<GuardExpr>, Box<GuardExpr>),
    Not(Box<GuardExpr>),
    Atom(Atom),
}

/// A guard is a conditions in `guard_conj` which guard the value
/// represented by `expr`.
#[derive(Debug)]
pub struct Guard {
    pub guard: Option<GuardExpr>,
    pub expr: Atom,
}

// ===================================
// Data definitions for Structure
// ===================================

/// Data for the `new` structure statement.
#[derive(Debug)]
pub struct Decl {
    /// Name of the variable being defined.
    pub name: ir::Id,

    /// Name of the component being instantiated.
    pub component: ir::Id,
}

/// Data for the `new-std` structure statement.
#[derive(Debug)]
pub struct Prim {
    /// Name of the variable being defined.
    pub name: ir::Id,

    /// Data for instantiating the library component.
    pub instance: Compinst,
}

/// The Cell AST nodes.
#[derive(Debug)]
pub enum Cell {
    /// Node for instantiating user-defined components.
    Decl { data: Decl },
    /// Node for instantiating primitive components.
    Prim { data: Prim },
}

/// Methods for constructing the structure AST nodes.
impl Cell {
    /// Constructs `Structure::Decl` with `name` and `component`
    /// as arguments.
    pub fn decl(name: ir::Id, component: ir::Id) -> Cell {
        Cell::Decl {
            data: Decl { name, component },
        }
    }

    /// Constructs `Structure::Std` with `name` and `instance`
    /// as arguments.
    pub fn prim(var: ir::Id, prim_name: ir::Id, params: Vec<u64>) -> Cell {
        Cell::Prim {
            data: Prim {
                name: var,
                instance: Compinst {
                    name: prim_name,
                    params,
                },
            },
        }
    }
}

#[allow(clippy::large_enum_variant)]
#[derive(Debug)]
pub enum Connection {
    Group(Group),
    Wire(Wire),
}

#[derive(Debug)]
pub struct Group {
    pub name: ir::Id,
    pub wires: Vec<Wire>,
    pub attributes: HashMap<String, u64>,
}

/// Data for the `->` structure statement.
#[derive(Debug)]
pub struct Wire {
    /// Source of the wire.
    pub src: Guard,

    /// Guarded destinations of the wire.
    pub dest: Port,
}

/// Control AST nodes.
#[derive(Debug)]
pub enum Control {
    /// Represents sequential composition of control statements.
    Seq {
        /// List of `Control` statements to run in sequence.
        stmts: Vec<Control>,
    },
    /// Represents parallel composition of control statements.
    Par {
        /// List of `Control` statements to run in sequence.
        stmts: Vec<Control>,
    },
    /// Standard imperative if statement
    If {
        /// Port that connects the conditional check.
        port: Port,

        /// Modules that need to be enabled to send signal on `port`.
        cond: ir::Id,

        /// Control for the true branch.
        tbranch: Box<Control>,

        /// Control for the true branch.
        fbranch: Box<Control>,
    },
    /// Standard imperative while statement
    While {
        /// Port that connects the conditional check.
        port: Port,

        /// Modules that need to be enabled to send signal on `port`.
        cond: ir::Id,

        /// Control for the loop body.
        body: Box<Control>,
    },
    /// Runs the control for a list of subcomponents.
    Enable {
        /// Group to be enabled
        comp: ir::Id,
    },
    /// Control statement that does nothing.
    Empty {},
}<|MERGE_RESOLUTION|>--- conflicted
+++ resolved
@@ -2,90 +2,6 @@
 use crate::errors::Span;
 use crate::ir;
 use std::collections::HashMap;
-<<<<<<< HEAD
-use std::hash::Hash;
-use std::ops::{BitAnd, BitOr, Not};
-
-/// Represents an identifier in a Futil program
-#[derive(Derivative, Clone, PartialOrd, Ord)]
-#[derivative(Hash, Eq, PartialEq)]
-pub struct Id {
-    pub id: String,
-    #[derivative(Hash = "ignore")]
-    #[derivative(PartialEq = "ignore")]
-    span: Option<Span>,
-}
-
-impl Id {
-    pub fn new<S: ToString>(id: S, span: Option<Span>) -> Self {
-        Self {
-            id: id.to_string(),
-            span,
-        }
-    }
-
-    pub fn fmt_err(&self, err_msg: &str) -> String {
-        match &self.span {
-            Some(span) => span.format(err_msg),
-            None => err_msg.to_string(),
-        }
-    }
-}
-
-impl std::fmt::Debug for Id {
-    fn fmt(&self, f: &mut std::fmt::Formatter) -> std::fmt::Result {
-        f.debug_struct("Id").field("id", &self.id).finish()
-    }
-}
-
-/* =================== Impls for Id to make them easier to use ============== */
-
-impl ToString for Id {
-    fn to_string(&self) -> String {
-        self.id.clone()
-    }
-}
-
-impl AsRef<str> for Id {
-    fn as_ref(&self) -> &str {
-        &self.id
-    }
-}
-
-impl From<&str> for Id {
-    fn from(s: &str) -> Self {
-        Id {
-            id: s.to_string(),
-            span: None,
-        }
-    }
-}
-
-impl From<String> for Id {
-    fn from(s: String) -> Self {
-        Id { id: s, span: None }
-    }
-}
-
-impl PartialEq<str> for Id {
-    fn eq(&self, other: &str) -> bool {
-        self.id == other
-    }
-}
-
-impl PartialEq<&str> for Id {
-    fn eq(&self, other: &&str) -> bool {
-        self.id == *other
-    }
-}
-
-impl PartialEq<String> for Id {
-    fn eq(&self, other: &String) -> bool {
-        self.id == *other
-    }
-}
-=======
->>>>>>> 99543b0c
 
 /// Top level AST statement. This contains a list of Component definitions.
 #[derive(Debug)]
